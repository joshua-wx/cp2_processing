--- conflicted
+++ resolved
@@ -136,15 +136,10 @@
 
         gr.plot_ppi('D0', ax=the_ax[12], gatefilter=gatefilter, cmap='GnBu', vmin=0, vmax=2)
         gr.plot_ppi('NW', ax=the_ax[13], gatefilter=gatefilter, cmap='cubehelix', vmin=0, vmax=8)
-<<<<<<< HEAD
         try:
             gr.plot_ppi('thurai_echo_classification', ax=the_ax[14], gatefilter=gatefilter, cmap='jet', vmin=0, vmax=3)
         except KeyError:
             pass
-=======
-        gr.plot_ppi('thurai_echo_classification', ax=the_ax[14], gatefilter=gatefilter,
-                    cmap='jet', vmin=0, vmax=3)
->>>>>>> 56ea47c5
 
         for ax_sl in the_ax:
             gr.plot_range_rings([50, 100, 150], ax=ax_sl)
@@ -316,11 +311,7 @@
     logger.info("PHIDP texture calculated.")
 
     # Get filter
-<<<<<<< HEAD
-    gatefilter = radar_codes.do_gatefilter(radar, rhohv_name='RHOHV_CORR', radar_date=radar_start_date)
-=======
     gatefilter = radar_codes.do_gatefilter(radar, rhohv_name='RHOHV_CORR', is_rhohv_fake=fake_rhohv)
->>>>>>> 56ea47c5
     logger.info('Filter initialized.')
 
     # Giangrande PHIDP/KDP
