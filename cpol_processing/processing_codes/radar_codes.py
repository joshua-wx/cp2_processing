--- conflicted
+++ resolved
@@ -224,11 +224,7 @@
 
 def do_gatefilter(radar, refl_name='DBZ', rhohv_name='RHOHV_CORR', ncp_name='NCP',
                   vel_texture_name="TVEL", phidp_texture_name="TPHI", zdr_name="ZDR",
-<<<<<<< HEAD
                   radar_date=None):
-=======
-                  is_rhohv_fake=False):
->>>>>>> 56ea47c5
     """
     Basic filtering
 
@@ -277,13 +273,8 @@
     except KeyError:
         pass
 
-<<<<<<< HEAD
-    gf.include_above("RHOHV", 0.8)
-    gf.exclude_outside(refl_name, -30, 90)
-=======
     if not is_rhohv_fake:
         gf.include_above("RHOHV", 0.8)
->>>>>>> 56ea47c5
 
     gf_despeckeld = pyart.correct.despeckle_field(radar, refl_name, gatefilter=gf)
 
